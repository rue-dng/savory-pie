class AttributeField(object):
    """
    Simple Field that translates an object attribute to/from a dict.

        Parameters:

            ``attribute``
                attribute on the Model can be a multi-level expression - like
                related_entity.attribute

            ``type``
                expecting type of value -- int, bool, etc.

            ``published_property``
                optional -- name exposed in the API

        .. code-block:: python

            AttributeField('name', type=str)

        .. code-block:: javascript

            {'name': obj.name}

        .. code-block:: python

            AttributeField('other.age', type=int)

        .. code-block:: javascript

           {'age': obj.other.age}
    """
    def __init__(self, attribute, type, published_property=None, use_prefetch=False):
        self._full_attribute = attribute
        self._type = type
        self._published_property = published_property

    def _compute_property(self, ctx):
        if self._published_property is not None:
            return self._published_property
        else:
            return ctx.formatter.default_published_property(self._bare_attribute)

    @property
    def _bare_attribute(self):
        return self._full_attribute.split('.')[-1]

    @property
    def _attrs(self):
        return self._full_attribute.split('.')

    def _get_object(self, root_obj):
        obj = root_obj
        for attr in self._attrs[:-1]:
            obj = getattr(obj, attr)
            if obj is None:
                return None
        return obj

    def _get(self, obj):
        obj = self._get_object(obj)
        if obj is None:
            return None
        else:
            return getattr(obj, self._bare_attribute)

    def _set(self, obj, value):
        obj = self._get_object(obj)
        # TODO: handle None
        return setattr(obj, self._bare_attribute, value)

    def handle_incoming(self, ctx, source_dict, target_obj):
        self._set(
            target_obj,
            self.to_python_value(ctx, source_dict[self._compute_property(ctx)])
        )

    def handle_outgoing(self, ctx, source_obj, target_dict):
        target_dict[self._compute_property(ctx)] = self.to_api_value(
            ctx,
            self._get(source_obj)
        )

    def to_python_value(self, ctx, api_value):
        return ctx.formatter.to_python_value(self._type, api_value)

    def to_api_value(self, ctx, python_value):
        return ctx.formatter.to_api_value(self._type, python_value)


class URIResourceField(object):
    """
    Field that exposes just the URI of related entity


    Parameters:

        ``attribute``
            name of the relationship between the parent object and the related
            object may only be single level

        ``resource_class``
            a ModelResource -- used to represent the related object needs to be
            fully addressable

        ``published_property``
            optional -- name exposed in the API


        .. code-block:: python

            URIResourceField('other', OtherResource)

        .. code-block:: javascript

            {'other': '/api/other/{pk}'}
    """
    def __init__(self, attribute, resource_class, published_property=None):
        self._attribute = attribute
        self._resource_class = resource_class
        self._published_property = published_property

    def _compute_property(self, ctx):
        if self._published_property is not None:
            return self._published_property
        else:
            return ctx.formatter.default_published_property(self._attribute)

    def handle_incoming(self, ctx, source_dict, target_obj):
        uri = source_dict[self._compute_property(ctx)]

        resource = ctx.resolve_resource_uri(uri)
        if resource is None:
            raise ValueError, 'invalid URI: ' + uri

        setattr(target_obj, self._attribute, resource.model)

    def handle_outgoing(self, ctx, source_obj, target_dict):
        sub_model = getattr(source_obj, self._attribute)
        resource = self._resource_class(sub_model)

        target_dict[self._compute_property(ctx)] = ctx.build_resource_uri(resource)


class SubObjectResourceField(object):
    """
    Field that embeds a single related resource into the parent object

    Parameters:

        ``attribute``
            name of the relationship between the parent object and the related
            object may only be single level

        ``resource_class``
            a ModelResource -- used to represent the related object

        ``published_property``
            optional -- name exposed in the API

        .. code-block:: python

            SubObjectResourceField('other', OtherResource)

        .. code-block:: javascript

            {'other': {'age': 9}}
    """
    def __init__(self, attribute, resource_class, published_property=None):
        self._attribute = attribute
        self._resource_class = resource_class
        self._published_property = published_property

    def _compute_property(self, ctx):
        if self._published_property is not None:
            return self._published_property
        else:
            return ctx.formatter.default_published_property(self._attribute)

    def handle_incoming(self, ctx, source_dict, target_obj):
        sub_model = getattr(target_obj, self._attribute, None)
        if sub_model is None:
            sub_resource = self._resource_class.create_resource()
            # I am not 100% happy with this
            setattr(target_obj, self._attribute, sub_resource.model)
        else:
            sub_resource = self._resource_class(sub_model)

        sub_resource.put(ctx, source_dict[self._compute_property(ctx)])

    def handle_outgoing(self, ctx, source_obj, target_dict):
        sub_model = getattr(source_obj, self._attribute)
        target_dict[self._compute_property(ctx)] = self._resource_class(sub_model).get(ctx)


class IterableField(object):
    """
    Field that embeds a many relationship into the parent object

    Parameters:

        ``attribute``
            name of the relationship between the parent object and the related
            objects may only be single level

        ``resource_class``
            a ModelResource -- used to represent the related objects

        ``published_property``
            optional name exposed through the API

        .. code-block:: python

            RelatedManagerField('others', OtherResource)

        .. code-block:: javascript

            {'others': [{'age': 6}, {'age': 1}]}
    """
    def __init__(self, attribute, resource_class, published_property=None):
        self._attribute = attribute
        self._resource_class = resource_class
        self._published_property = published_property

    def _compute_property(self, ctx):
        if self._published_property is not None:
            return self._published_property
        else:
            return ctx.formatter.default_published_property(self._attribute)

    def get_iterable(self, value):
        return value

    def handle_incoming(self, ctx, source_dict, target_obj):
        manager = getattr(target_obj, self._attribute)

        db_keys = set()
        db_models = {}
        for model in manager.all():
            resource = self._resource_class(model)
            db_models[resource.key] = model
            db_keys.add(resource.key)

        new_models = []
        request_keys = set()
        request_models = {}
        for model_dict in source_dict[self._compute_property(ctx)]:
            if '_id' in model_dict: # TODO what if you give an id that is not in the db?
                # TODO get key without the extra db lookup
                model = self._resource_class.get_from_queryset(manager.all(), model_dict['_id'])
                model_resource = self._resource_class(model)
                request_models[model_resource.key] = model_resource.model
                request_keys.add(model_resource.key)
                if model_resource.key in db_keys:
                    model_resource.put(ctx, model_dict)
            else:
                model_resource = self._resource_class.create_resource()
                model_resource.put(ctx, model_dict)
                new_models.append(model_resource.model)

        manager.add(*new_models)

        models_to_remove = [db_models[key] for key in db_keys - request_keys]
        # If the FK is not nullable the manager will not have a remove
        if hasattr(manager, 'remove'):
            manager.remove(*models_to_remove)
        else:
            for model in models_to_remove:
                model.delete()

    def handle_outgoing(self, ctx, source_obj, target_dict):
        manager = getattr(source_obj, self._attribute)
        objects = []
        for model in manager.all():
<<<<<<< HEAD
            objects.append(self._resource_class(model).get(ctx))
        target_dict[self._compute_property(ctx)] = objects
=======
            model_resource = self._resource_class(model)
            model_dict = model_resource.get(ctx)
            # TODO only add _id if there is not a resource_url
            model_dict['_id'] = model_resource.key
            objects.append(model_dict)
        target_dict[self._compute_property(ctx)] = objects

    def prepare(self, ctx, related):
        related.prefetch(self._attribute)
        self._resource_class.prepare(ctx, related.sub_prefetch(self._attribute))
>>>>>>> 646c1e94
<|MERGE_RESOLUTION|>--- conflicted
+++ resolved
@@ -272,18 +272,9 @@
         manager = getattr(source_obj, self._attribute)
         objects = []
         for model in manager.all():
-<<<<<<< HEAD
-            objects.append(self._resource_class(model).get(ctx))
-        target_dict[self._compute_property(ctx)] = objects
-=======
             model_resource = self._resource_class(model)
             model_dict = model_resource.get(ctx)
             # TODO only add _id if there is not a resource_url
             model_dict['_id'] = model_resource.key
             objects.append(model_dict)
-        target_dict[self._compute_property(ctx)] = objects
-
-    def prepare(self, ctx, related):
-        related.prefetch(self._attribute)
-        self._resource_class.prepare(ctx, related.sub_prefetch(self._attribute))
->>>>>>> 646c1e94
+        target_dict[self._compute_property(ctx)] = objects