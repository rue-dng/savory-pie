import urllib

<<<<<<< HEAD
=======

#protocol Params:
#   def get(key, default=None)
#   def get_as(key, type, default=None)
#   def get_list(key)
#   def get_list_of(key, type)


class EmptyParams(object):
    def get(self, key, default=None):
        return default

    def get_as(self, key, type, default=None):
        return default

    def get_list(self, key):
        return []

    def get_list_of(self, key, type):
        return []


>>>>>>> 1a5cf0ef
class Resource(object):
    """
    Base object for defining resources.
    """
    #: Internal path (from root of the resource tree to this Resource).  If not
    #: set, this is auto-filled during Resource traversal; however, if you wish
    #: for a Resource to always be addressable, resource_path should be set at
    #: construction.
    resource_path = None

    @property
    def allowed_methods(self):
        """
        defaults to set of available methods based on
        presence of the optional methods - get, post, put, etc.

        Can be overridden with a static set or dynamic property to
        create access controls.
        """
        allowed_methods = set()

        for http_method in ['GET', 'POST', 'PUT', 'DELETE']:
            obj_method = http_method.lower()
            try:
                getattr(self, obj_method)
                allowed_methods.add(http_method)
            except AttributeError:
                pass

        return allowed_methods

    # def get(self, ctx, params):
        """
        Optional method that is called during a GET request.

        get is provided an APIContext and an optional set of kwargs that include the
        query string params.

        Returns a dict of data to be serialized to the requested format.
        """

    # def post(self, ctx, dict):
        """
        Optional method that is called during a POST request.

        post is provided with a dict representing the deserialized representation of
        the body content.

        Returns a new Resource
        """

    # def put(self, ctx, dict):
        """
        Optional method that is called during a PUT request.

        put is provided with a dict representing the deserialized representation of
        the body content.
        """

    # def delete(self, ctx):
        """
        Optional method that is called during a DELETE request.
        """

    def get_child_resource(self, ctx, path_fragment):
        return None


class APIResource(Resource):
    def __init__(self, resource_path=''):
        self.resource_path = resource_path
        self._child_resources = dict()

    def register(self, resource):
        """
        Register a resource into the API.  The Resource must
        have a first-level resource_path already set.
        """
        if '/' in resource.resource_path:
            raise ValueError, 'resource_path should be top-level'

        self._child_resources[resource.resource_path] = resource
        return self

    def register_class(self, resource_class):
        """
        Register a resource class into the API.  The constructed Resource
        must have a first-level resource_path set after construction.
        """
        return self.register(resource_class())

    def get_child_resource(self, ctx, path_fragment):
        return self._child_resources.get(path_fragment, None)<|MERGE_RESOLUTION|>--- conflicted
+++ resolved
@@ -1,7 +1,5 @@
 import urllib
 
-<<<<<<< HEAD
-=======
 
 #protocol Params:
 #   def get(key, default=None)
@@ -24,7 +22,6 @@
         return []
 
 
->>>>>>> 1a5cf0ef
 class Resource(object):
     """
     Base object for defining resources.
