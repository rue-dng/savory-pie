from django.http import HttpResponse
from django.views.decorators.csrf import csrf_exempt

from savory_pie.context import APIContext
from savory_pie.formatters import JSONFormatter


def api_view(root_resource):
    """
    View function factory that provides accessing to the resource tree
    rooted at root_resource.

    The produced function needs to be bound into URLs as r'^some/base/path/(.*)$'
    """
    if root_resource.resource_path is None:
        root_resource.resource_path = ''

    @csrf_exempt
    def view(request, resource_path):
        full_path = _strip_query_string(request.get_full_path())
        if len(resource_path) == 0:
            base_path = full_path
        else:
            base_path = full_path[:-len(resource_path)]

        ctx = APIContext(
            base_uri=request.build_absolute_uri(base_path),
            root_resource=root_resource,
            formatter=JSONFormatter()
        )

        try:
            resource = ctx.resolve_resource_path(resource_path)

            if resource is None:
                return _not_found(ctx, request)

            if request.method == 'GET':
                return _process_get(ctx, resource, request)
            elif request.method == 'POST':
                return _process_post(ctx, resource, request)
            elif request.method == 'PUT':
                return _process_put(ctx, resource, request)
            elif request.method == 'DELETE':
                return _process_delete(ctx, resource, request)
            else:
                return _not_allowed_method(ctx, resource, request)
        except:
            import traceback
            return _internal_error(ctx, request, traceback.format_exc())

    return view


def _strip_query_string(path):
    return path.split('?', 1)[0]


def _process_get(ctx, resource, request):
    if 'GET' in resource.allowed_methods:
        content_dict = resource.get(ctx, _ParamsImpl(request.GET))
        return _content_success(ctx, resource, request, content_dict)
    else:
        return _not_allowed_method(ctx, resource, request)

def _process_post(ctx, resource, request):
    if 'POST' in resource.allowed_methods:
        new_resource = resource.post(ctx, ctx.formatter.read_from(request))
        return _created(ctx, request, request, new_resource)
    else:
        return _not_allowed_method(ctx, resource, request)

def _process_put(ctx, resource, request):
    if 'PUT' in resource.allowed_methods:
        resource.put(ctx,ctx.formatter.read_from(request))
        return _no_content_success(ctx, request, request)
    else:
        return _not_allowed_method(ctx, resource, request)

def _process_delete(ctx, resource, request):
    if 'DELETE' in resource.allowed_methods:
        resource.delete()
        return _success(ctx, request, request)
    else:
        return _not_allowed_method(ctx, resource, request)


def _not_found(ctx, request):
    return HttpResponse(status=404)

def _not_allowed_method(ctx, resource, request):
    response = HttpResponse(status=405)
    response['Allowed'] = ','.join(resource.allowed_methods)
    return response

def _created(ctx, resource, request, new_resource):
    response = HttpResponse(status=201)
    response['Location'] = ctx.build_resource_uri(new_resource)
    return response

def _content_success(ctx, resource, request, content_dict):
    response = HttpResponse(status=200, content_type=ctx.formatter.content_type)
    ctx.formatter.write_to(content_dict, response)
    return response

def _no_content_success(ctx, resource, request):
    return HttpResponse(status=204)

def _success(ctx, resource, request, content_dict=None):
    return HttpResponse(status=200)

<<<<<<< HEAD

class _ParamsImpl(object):
    def __init__(self, GET):
        self._GET = GET

    def get(self, key, default=None):
        return self._GET.get(key, default)

    def get_as(self, key, type, default=None):
        value = self._GET.get(key, None)
        return default if value is None else type(value)

    def get_list(self, key):
        list = self._GET.get(key, None)
        return [] if list is None else list

    def get_list_of(self, key, type):
        list = self._GET.get(key, None)
        if list is None:
            return []
        else:
            return [type(x) for x in list]
=======
def _internal_error(ctx, request, error):
    response = HttpResponse(status=500, content_type=ctx.formatter.content_type)
    error_body = { ctx.formatter.default_published_property('error'): error }
    ctx.formatter.write_to(error_body, response)
    return response
>>>>>>> 456b2147
<|MERGE_RESOLUTION|>--- conflicted
+++ resolved
@@ -109,7 +109,12 @@
 def _success(ctx, resource, request, content_dict=None):
     return HttpResponse(status=200)
 
-<<<<<<< HEAD
+def _internal_error(ctx, request, error):
+    response = HttpResponse(status=500, content_type=ctx.formatter.content_type)
+    error_body = { ctx.formatter.default_published_property('error'): error }
+    ctx.formatter.write_to(error_body, response)
+    return response
+
 
 class _ParamsImpl(object):
     def __init__(self, GET):
@@ -132,10 +137,3 @@
             return []
         else:
             return [type(x) for x in list]
-=======
-def _internal_error(ctx, request, error):
-    response = HttpResponse(status=500, content_type=ctx.formatter.content_type)
-    error_body = { ctx.formatter.default_published_property('error'): error }
-    ctx.formatter.write_to(error_body, response)
-    return response
->>>>>>> 456b2147
