import urllib

import django.core.exceptions

from savory_pie.resources import Resource
from savory_pie.django.fields import DjangoField
from savory_pie.django.utils import Related
from savory_pie.resources import EmptyParams
from savory_pie.django.filters import StandardFilter


class QuerySetResource(Resource):
    """
    Resource abstract around Django QuerySets.

    Parameters:

        ``resource_class``
            type of Resource to create for a given Model in the queryset

    Typical usage...

    .. code::

        class FooResource(ModelResource):
            parent_resource_path = 'foos'
            model_class = Foo

        class FooQuerySetResource(QuerySetResource):
            resource_path = 'foos'
            resource_class = FooResource
    """
    #: optional - if set specifies the page size for data returned during a GET
    #: - defaults to None (no paging)
    page_size = None
    filters = []

    def __init__(self, queryset=None):
        self.queryset = queryset or self.resource_class.model_class.objects.all()

    @property
    def supports_paging(self):
        return self.page_size is not None

    def filter_queryset(self, ctx, params, queryset):
        for filter in self.filters:
            queryset = filter.filter(ctx, params, queryset)

        # The extra filter call exists to keep a test passing
        return queryset.filter()

    def slice_queryset(self, ctx, params, queryset):
        if self.supports_paging:
            page = params.get_as('page', int, 0)
            offset = page * self.page_size
            return queryset[offset: offset + self.page_size]
        else:
            return queryset

    def build_page_uri(self, ctx, page):
        return ctx.build_resource_uri(self) + '?' + urllib.urlencode({'page': page})

    def to_resource(self, model):
        """
        Constructs a new instance of resource_class around the provided model.
        """
        resource = self.resource_class(model)

        # Normally, traversal would take care of filling in the resource_path
        # for a child resource, but this is called to create sub-resources that are
        # embedded into a larger GET.  To make sure, the resourceUri can be
        # computed for those resources, we need to make sure they have a resource_path.
        if resource.resource_path is None and self.resource_path is not None:
            resource.resource_path = self.resource_path + '/' + str(resource.key)

        return resource

    @classmethod
    def prepare(cls, ctx, related):
        cls.resource_class.prepare(ctx, related)

    def prepare_queryset(self, ctx, queryset):
        related = Related()
        self.prepare(ctx, related)
        return related.prepare(queryset)

    def get(self, ctx, params):
        complete_queryset = self.queryset.all()

        filtered_queryset = self.filter_queryset(ctx, params, complete_queryset)
        sliced_queryset = self.slice_queryset(ctx, params, filtered_queryset)

        # prepare must be last for optimization to be respected by Django.
        final_queryset = self.prepare_queryset(ctx, sliced_queryset)

        objects = []
        for model in final_queryset:
            objects.append(self.to_resource(model).get(ctx, EmptyParams()))

        meta = dict()
        if self.supports_paging:
            # When paging the sliced_queryset will not contain all the objects,
            # so the count of the accumulated objects is insufficient.  In that case,
            # need to make a call to queryset.count.
            count = filtered_queryset.count()

            page = params.get_as('page', int, 0)
            if page > 0:
                meta['prev'] = self.build_page_uri(ctx, page - 1)

            meta['count'] = count

            if ( page + 1 ) * self.page_size < count:
                meta['next'] = self.build_page_uri(ctx, page + 1)
        else:
            # When paging is disabled the sliced_queryset is the complete queryset,
            # so the accumulated objects contains all the objects.  In this case, just
            # do a len on the accumulated objects to avoid the extra COUNT(*) query.
            meta['count'] = len(objects)

        return {
            'meta': meta,
            'objects': objects
        }

    def post(self, ctx, source_dict):
        resource = self.resource_class.create_resource()
        resource.put(ctx, source_dict)

        # If the newly created child_resource is not absolutely addressable on
        # its own, then fill in the address (assuming the QuerySetResource
        # is addressable itself.)
        if resource.resource_path is None and self.resource_path is not None:
            resource.resource_path = self.resource_path + '/' + str(resource.key)

        return resource

    def get_child_resource(self, ctx, path_fragment):
        if path_fragment == 'schema':
            return SchemaResource(self.resource_class)

        # No need to filter or slice here, does not make sense as part of get_child_resource
        queryset = self.prepare_queryset(ctx, self.queryset)
        try:
            model = self.resource_class.get_from_queryset(queryset, path_fragment)
            return self.to_resource(model)
        except queryset.model.DoesNotExist:
            return None


class ModelResource(Resource):
    """
    Resource abstract around ModelResource.

    Typical usage...

    .. code::

        class FooResource(ModelResource):
            parent_resource_path = 'foos'
            model_class = Foo

        class FooQuerySetResource(QuerySetResource):
            resource_path = 'foos'
            resource_class = FooResource
    """
    # model_class

    #: path of parent resource - used to compute resource_path
    parent_resource_path = None

    #: tuple of (name, type) of the key property used in the resource_path
    published_key = ('pk', int)

    #: A list of Field-s that are used to determine what properties are placed
    #: into and read from dict-s being handled by get, post, and put
    fields = []

    #: A list of Validator-s that are used to check data consistence and
    #: integrity on a model.
    validators = []

    _resource_path = None

    @classmethod
    def get_from_queryset(cls, queryset, path_fragment):
        """
        Called by containing QuerySetResource to filter the QuerySet down
        to a single item -- represented by this ModelResource
        """
        attr, type_ = cls.published_key

        kwargs = dict()
        kwargs[attr] = type_(path_fragment)
        return queryset.get(**kwargs)

    @classmethod
    def create_resource(cls):
        """
        Creates a new ModelResource around a new model_class instance
        """
        return cls(cls.model_class())

    @classmethod
    def prepare(cls, ctx, related):
        """
        Called by QuerySetResource to add necessary select_related-s
        calls to the QuerySet.
        """
        for field in cls.fields:
            try:
                prepare = field.prepare
            except AttributeError:
                pass
            else:
                prepare(ctx, related)
        return related

    @classmethod
    def get_by_source_dict(cls, ctx, source_dict):
        filters = {}
        for field in cls.fields:
            try:
                filter_by_item = field.filter_by_item
            except AttributeError:
                pass
            else:
                filter_by_item(ctx, filters, source_dict)

        try:
            model = cls.model_class.objects.filter(**filters).get()
        except django.core.exceptions.ObjectDoesNotExist:
            return None
        else:
            return cls(model)

    def __init__(self, model):
        self.model = model

    @property
    def key(self):
        """
        Provides the value of the published_key of this ModelResource.
        May fail if the ModelResource was constructed around an uncommitted Model.
        """
        attr, type_ = self.published_key
        return str(getattr(self.model, attr))

    @property
    def resource_path(self):
        if self._resource_path is not None:
            return self._resource_path
        elif self.parent_resource_path is not None:
            return self.parent_resource_path + '/' + str(self.key)
        else:
            return None

    @resource_path.setter
    def resource_path(self, resource_path):
        # TODO: Sanity checks that path is bound properly
        self._resource_path = resource_path

    def get(self, ctx, params):
        target_dict = dict()

        for field in self.fields:
            field.handle_outgoing(ctx, self.model, target_dict)

        return target_dict

    def put(self, ctx, source_dict, save=True):
        '''
        This is where we respect the 'pre_save' flag on each field.
        If pre_save is true, then we set the field value, before calling save.
        If not, call save first, before setting the field value, this is for the
        many-to-many relationship.
        '''
        if not source_dict:
            return

        for field in self.fields:
            if field.pre_save:
                field.handle_incoming(ctx, source_dict, self.model)

        if save:
            self.model.save()

        for field in self.fields:
            if not field.pre_save:
                field.handle_incoming(ctx, source_dict, self.model)

    def delete(self, ctx):
        self.model.delete()

    @classmethod
    def _validator_schema(cls):
        return [validator.to_schema() for validator in cls.validators]


class SchemaResource(Resource):
    def __init__(self, model_resource):
        self.__resource = model_resource

    @property
    def allowed_methods(self):
        return self.__resource(self.__resource.model_class).allowed_methods

    def get(self, ctx, params=None, **kwargs):
        schema = {
            'allowedDetailHttpMethods': [m.lower() for m in self.allowed_methods],
            'allowedListHttpMethods': [m.lower() for m in self.allowed_methods],
            'defaultFormat': getattr(self.__resource, 'default_format', 'application/json'),
            'defaultLimit': getattr(self.__resource, 'default_limit', 0),
            'filtering': getattr(self.__resource, 'filtering', {}),
            'ordering': getattr(self.__resource, 'ordering', []),
<<<<<<< HEAD
            'fields': {}
=======
            'resourceUri': ctx.build_resource_uri(self),
            'validators': self.__resource._validator_schema(),
            'fields': {},
>>>>>>> 02b8d9bc
        }
        for resource_field in self.__resource.fields:
            field_name = ctx.formatter.convert_to_public_property(resource_field.name)
            schema['fields'][field_name] = resource_field.schema(ctx, model=self.__resource.model_class)
        return schema<|MERGE_RESOLUTION|>--- conflicted
+++ resolved
@@ -313,13 +313,8 @@
             'defaultLimit': getattr(self.__resource, 'default_limit', 0),
             'filtering': getattr(self.__resource, 'filtering', {}),
             'ordering': getattr(self.__resource, 'ordering', []),
-<<<<<<< HEAD
-            'fields': {}
-=======
-            'resourceUri': ctx.build_resource_uri(self),
             'validators': self.__resource._validator_schema(),
             'fields': {},
->>>>>>> 02b8d9bc
         }
         for resource_field in self.__resource.fields:
             field_name = ctx.formatter.convert_to_public_property(resource_field.name)
