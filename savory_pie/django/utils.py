class Related(object):
    """
    Helper object that helps build related select-s and prefetch-es.
    Originally created to work around Django silliness - https://code.djangoproject.com/ticket/16855,
    but later extended to help track the related path from the root Model being selected.
    """
<<<<<<< HEAD
    def __init__(self, **kwargs):
        self._prefix = kwargs.pop('prefix', None)

        # or-s don't work want to continue to use the same empty set
        self._select = kwargs.pop('select', set())
        self._prefetch = kwargs.pop('prefetch', set())
        self._force_prefetch = kwargs.pop('force_prefetch', False)
=======
    def __init__(self, prefix=None, select=set(), prefetch=set(), force_prefetch=False):
        args = locals()
        for field in ['prefix', 'select', 'prefetch', 'force_prefetch']:
            setattr(self, '_{}'.format(field), args[field])
>>>>>>> 1a5cf0ef

    def translate(self, attribute):
        if self._prefix is None:
            return attribute
        else:
            return self._prefix + '__' + attribute

    def select(self, attribute):
        """
        Called to select a related attribute -- this typically translates to a
        select_related call on the final queryset.

        When select is called on a sub-Related created directly or indirectly
        through a sub_prefetch, select-s will automatically be translated into
        prefetch-es.
        """
        # If a select call is made on a Related that was created through sub_prefetch,
        # that call must be converted into prefetch because the relationship to the
        # top element will not have a cardinality of 1.
        if self._force_prefetch:
            return self.prefetch(attribute)

        self._select.add(self.translate(attribute))
        return self

    def prefetch(self, attribute):
        """
        Called to prefetch a related attribute -- this translates into a
        prefetch_related call on the final queryset.
        """
        self._prefetch.add(self.translate(attribute))
        return self

    def sub_select(self, attribute):
        """
        Creates a sub-Related through this relationship.  All calls to select or
        prefetch on the resulting sub-Related will be automatically qualified with
        {attribute}__.

        A sub-select Related acquired through a sub-prefetch Related will continue
        to translates all select-s to prefetch-es.
        """
        return Related(
            prefix=self.translate(attribute),
            select=self._select,
            prefetch=self._prefetch,
            force_prefetch=self._force_prefetch
        )

    def sub_prefetch(self, attribute):
        """
        Creates a sub-Related through this relationship.  All calls to select or
        prefetch on the resulting sub-Related will be automatically qualified with
        {attribute}__.

        Furthermore, all select-s on the sub-related will be translated into
        prefetch-es because they will be read indirectly through a many relationship.
        """
        return Related(
            prefix=self.translate(attribute),
            select=self._select,
            prefetch=self._prefetch,
            force_prefetch=True
        )

    def prepare(self, queryset):
        """
        Should be called after all select and prefetch calls have been made to
        applied the accumulated confiugration to a QuerySet.
        """
        if self._select:
            queryset = queryset.select_related(*self._select)

        if self._prefetch:
            queryset = queryset.prefetch_related(*self._prefetch)

        return queryset<|MERGE_RESOLUTION|>--- conflicted
+++ resolved
@@ -4,20 +4,10 @@
     Originally created to work around Django silliness - https://code.djangoproject.com/ticket/16855,
     but later extended to help track the related path from the root Model being selected.
     """
-<<<<<<< HEAD
-    def __init__(self, **kwargs):
-        self._prefix = kwargs.pop('prefix', None)
-
-        # or-s don't work want to continue to use the same empty set
-        self._select = kwargs.pop('select', set())
-        self._prefetch = kwargs.pop('prefetch', set())
-        self._force_prefetch = kwargs.pop('force_prefetch', False)
-=======
     def __init__(self, prefix=None, select=set(), prefetch=set(), force_prefetch=False):
         args = locals()
         for field in ['prefix', 'select', 'prefetch', 'force_prefetch']:
             setattr(self, '_{}'.format(field), args[field])
->>>>>>> 1a5cf0ef
 
     def translate(self, attribute):
         if self._prefix is None:
