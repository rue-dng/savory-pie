--- conflicted
+++ resolved
@@ -18,10 +18,10 @@
         return self.iterator()
 
     def iterator(self):
-        raise UserWarning, 'Unintuitively Django\'s iterator does not play nice with prefetch - use list instead'
+        return iter(self._elements)
 
-    def list(self):
-        return list(self._elements)
+    def __list__(self):
+        raise UserWarning, 'Don\'t call list; it will not take advantage of prior prefetch optimizations'
 
     def all(self):
         return QuerySet(*self._elements)
@@ -88,25 +88,11 @@
 
 
 class Manager(object):
-<<<<<<< HEAD
-=======
-    def __init__(self):
-        super(Manager, self).__init__(spec=[])
-
->>>>>>> 188b93ec
     def all(self):
         return QuerySet()
 
 
-<<<<<<< HEAD
 class Model(object):
-=======
-<<<<<<< HEAD
-class Model(Mock):
-=======
-class Model(object):
->>>>>>> Making the mock a little meaner - to make sure performance problems don't creep back in
->>>>>>> 188b93ec
     class DoesNotExist(ObjectDoesNotExist):
         pass
 
