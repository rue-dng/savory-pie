--- conflicted
+++ resolved
@@ -1,6 +1,2 @@
-<<<<<<< HEAD
 # Only here so django can be imported
-SECRET_KEY = 'Foo'
-=======
-SECRET_KEY = 'ecret-say_ey-kay'
->>>>>>> ee25f603
+SECRET_KEY = 'ecret-say_ey-kay'